--- conflicted
+++ resolved
@@ -16,7 +16,6 @@
         ```
 4.  **Activate:** Launch your game, open the ReShade overlay (`Home` key), and enable the desired `AS_` shaders from the list. Reload shaders (`Ctrl+Shift+R`) if needed.
 
-<<<<<<< HEAD
 ---
 
 ## Updates in v${VERSION}
@@ -141,6 +140,4 @@
    - Removed deprecated Border Intensity parameter
    - Updated documentation header to accurately reflect current features
 
-=======
->>>>>>> 58f4d301
 For the full changelog and documentation, please refer to the main README.md.