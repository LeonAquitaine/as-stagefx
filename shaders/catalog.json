--- conflicted
+++ resolved
@@ -186,8 +186,6 @@
       "externalUrl": "https://www.shadertoy.com/view/WcGGDd",
       "originalAuthor": "Xor",
       "originalTitle": "Fluorescent [292]"
-<<<<<<< HEAD
-=======
     }
   },
   {
@@ -200,7 +198,6 @@
       "externalUrl": "https://www.shadertoy.com/view/lcfyDj",
       "originalAuthor": "misterprada",
       "originalTitle": "BlackHole (swirl, portal)"
->>>>>>> 742a51aa
     }
   },
   {
@@ -441,8 +438,6 @@
     }
   },
   {
-<<<<<<< HEAD
-=======
     "name": "Screen Ring",
     "filename": "AS_VFX_ScreenRing.1.fx",
     "type": "VFX",
@@ -475,7 +470,6 @@
     "imageUrl": "https://raw.githubusercontent.com/LeonAquitaine/as-stagefx/main/docs/res/img/as-stagefx-Spotlights.gif"
   },
   {
->>>>>>> 742a51aa
     "name": "Stained Lights",
     "filename": "AS_BGX_StainedLights.1.fx",
     "type": "BGX",
@@ -536,121 +530,6 @@
     "imageUrl": "https://raw.githubusercontent.com/LeonAquitaine/as-stagefx/main/docs/res/img/as-stagefx-timecrystal.gif"
   },
   {
-<<<<<<< HEAD
-    "name": "Vortex",
-    "filename": "AS_BGX_Vortex.1.fx",
-    "type": "BGX",
-    "shortDescription": "Psychedelic swirling vortex pattern with animated color, swirl, and brightness controls.",
-    "longDescription": "Creates a psychedelic swirling vortex pattern. The effect is animated and features controls for color, animation speed, swirl characteristics, and brightness. Suitable as a dynamic background. Features animated vortex with customizable speed, palette-based coloring, swirl intensity/frequency/sharpness, brightness falloff, and standard AS-StageFX blending and positioning.",
-    "imageUrl": "https://raw.githubusercontent.com/LeonAquitaine/as-stagefx/main/docs/res/img/as-stagefx-vortex.gif",
-    "credits": {
-      "externalUrl": "https://www.shadertoy.com/view/3fKGRd",
-      "originalAuthor": "LonkDong",
-      "originalTitle": "Vortex__ "
-    }
-  },
-  {
-    "name": "Wavy Squares",
-    "filename": "AS_BGX_WavySquares.1.fx",
-    "type": "BGX",
-    "shortDescription": "Hypnotic pattern of wavy, animated, transforming square tiles with dynamic size changes. Audio-reactive and depth-aware.",
-    "longDescription": "Creates a hypnotic pattern of wavy, animated square tiles that shift and transform. The squares follow a wave-like motion and feature dynamic size changes, creating a flowing, organic grid pattern. Features wavy, undulating square tiling; customizable wave parameters (amplitude, frequency, speed); variable tile size/scaling; shape smoothness/box roundness controls; audio reactivity (multiple targets); depth-aware rendering; adjustable rotation; and standard position, scale, and blending options.",
-    "credits": {
-      "externalUrl": "https://www.shadertoy.com/view/NdfBzn",
-      "originalAuthor": "SnoopethDuckDuck",
-      "originalTitle": "Square Tiling Example E"
-    },
-    "imageUrl": "https://raw.githubusercontent.com/LeonAquitaine/as-stagefx/main/docs/res/img/as-stagefx-wavysquares.gif"
-  },
-  {
-    "name": "Wavy Squiggles",
-    "filename": "AS_BGX_WavySquiggles.1.fx",
-    "type": "BGX",
-    "shortDescription": "Mesmerizing pattern of adaptive wavy lines forming intricate, rotating designs. Audio-reactive and depth-aware.",
-    "longDescription": "Creates a mesmerizing pattern of adaptive wavy lines that follow a mouse or fixed position. The lines create intricate patterns that look like dynamic squiggly lines arranged around a central point, with rotation applied based on direction. Features position-reactive wavy line patterns; customizable line parameters (rotation influence, thickness, distance, smoothness); optional color palettes (hue, saturation, value control); pattern displacement for off-center effects; audio reactivity (multiple targets); depth-aware rendering; adjustable rotation; and standard position, scale, and blending options.",
-    "credits": {
-      "description": "Based on 'Interactive 2.5D Squiggles' by SnoopethDuckDuck.",
-      "externalUrl": "https://www.shadertoy.com/view/7sBfDD",
-      "originalAuthor": "SnoopethDuckDuck",
-      "originalTitle": "Interactive 2.5D Squiggles"
-    },
-    "imageUrl": "https://raw.githubusercontent.com/LeonAquitaine/as-stagefx/main/docs/res/img/as-stagefx-wavysquiggles.gif"
-  },
-  {
-    "name": "Zippy Zaps",
-    "filename": "AS_BGX_ZippyZaps.1.fx",
-    "type": "BGX",
-    "shortDescription": "Dynamic electric arcs/lightning patterns with procedural generation, audio reactivity, and 3D positioning.",
-    "longDescription": "Creates dynamic electric arcs and lightning patterns for a striking background effect. This effect generates procedural electric-like patterns that appear behind objects in the scene, creating an energetic, dynamic background with complete control over appearance and animation. Features animated electric/lightning arcs with procedural generation; fully customizable colors, intensity, and animation parameters; resolution-independent rendering; audio reactivity; depth-aware rendering; and adjustable rotation/positioning in 3D space.",
-    "credits": {
-      "externalUrl": "https://www.shadertoy.com/view/XXyGzh",
-      "originalAuthor": "SnoopethDuckDuck",
-      "originalTitle": "Zippy Zaps"
-    },
-    "imageUrl": "https://raw.githubusercontent.com/LeonAquitaine/as-stagefx/main/docs/res/img/as-stagefx-zippyzaps.gif"
-  },
-  {
-    "filename": "AS_BGX_LightWall.1.fx",
-    "type": "BGX",
-    "imageUrl": "https://raw.githubusercontent.com/LeonAquitaine/as-stagefx/main/docs/res/img/as-stagefx-LightWall.gif"
-  },
-  {
-    "name": "Aspect Ratio",
-    "filename": "AS_GFX_AspectRatio.1.fx",
-    "type": "GFX",
-    "shortDescription": "A versatile aspect ratio framing tool for subject positioning and composition.",
-    "longDescription": "A versatile aspect ratio framing tool designed to help position subjects for social media posts, photography, and video composition. Features preset aspect ratios for common social media and photography formats (1:1, 16:9, 4:5, etc.), custom aspect ratio input, adjustable clipped area color and opacity, optional composition guides (rule of thirds, golden ratio, center lines), horizontal/vertical alignment controls, and adjustable border appearance. Perfect for precise subject positioning and consistent framing across platforms.",
-    "imageUrl": "https://raw.githubusercontent.com/LeonAquitaine/as-stagefx/main/docs/res/img/as-stagefx-aspectratio.gif"
-  },
-  {
-    "name": "Audio Direction",
-    "filename": "AS_GFX_AudioDirection.1.fx",
-    "type": "GFX",
-    "shortDescription": "Visualizes audio directionality as animated arrows or indicators, ideal for music-driven scenes or overlays.",
-    "longDescription": "Displays animated arrows or indicators that visualize the directionality of audio sources in real time. Features customizable arrow count, size, color, and animation speed. Supports audio reactivity for direction, magnitude, and color. Useful for music visualizations, DJ overlays, or any scene where audio direction feedback is desired.",
-    "imageUrl": null
-  },
-  {
-    "name": "Brush Stroke",
-    "filename": "AS_GFX_BrushStroke.1.fx",
-    "type": "GFX",
-    "shortDescription": "Transforms the scene with painterly brush stroke textures and dynamic, layered paint effects.",
-    "longDescription": "Applies painterly brush stroke textures to the scene, simulating layered paint effects. Features customizable brush size, direction, density, and color blending. Includes animation controls for evolving brush patterns and supports palette-based colorization. Ideal for artistic transformations and stylized overlays.",
-    "imageUrl": null
-  },
-  {
-    "name": "Cinematic Diffusion",
-    "filename": "AS_GFX_CinematicDiffusion.1.fx",
-    "type": "GFX",
-    "shortDescription": "High-quality cinematic diffusion/bloom filter with 8 classic presets and a fully customizable mode.",
-    "longDescription": "A high-quality cinematic diffusion/bloom filter that replicates classic film diffusion looks. Features 8 built-in presets (Pro-Mist, Hollywood Black Magic, etc.) and a fully customizable mode. Multi-pass downsampling ensures smooth, natural glows. Ideal for virtual photography and cinematic shots.",
-    "imageUrl": null
-  },
-  {
-    "name": "Hand Drawing",
-    "filename": "AS_GFX_HandDrawing.1.fx",
-    "type": "GFX",
-    "shortDescription": "Transforms the scene into a stylized hand-drawn sketch with distinct linework.",
-    "longDescription": "Transforms your scene into a stylized hand-drawn sketch or technical ink illustration with distinct linework and cross-hatching patterns. Features sophisticated line generation with customizable stroke directions and length, textured fills based on original image colors with noise-based variation, animated 'wobble' effect for an authentic hand-drawn feel, optional paper-like background pattern, depth-aware rendering with standard blending, and comprehensive controls for fine-tuning every aspect of the effect. Perfect for artistic transformations, comic/manga styles, or technical illustrations.",
-    "imageUrl": "https://github.com/user-attachments/assets/4074ac6b-a385-4e0f-9d9a-c4d5dd0117cd",
-    "credits": {
-      "description": "Based on 'notebook drawings' by Flockaroo (2016).",
-      "externalUrl": "https://www.shadertoy.com/view/XtVGD1",
-      "originalAuthor": "Flockaroo",
-      "originalTitle": "notebook drawings"
-    }
-  },
-  {
-    "name": "MultiLayer Halftone",
-    "filename": "AS_GFX_MultiLayerHalftone.1.fx",
-    "type": "GFX",
-    "shortDescription": "Highly customizable multi-layer halftone (up to 4 layers) with various patterns, isolation methods, and blending options.",
-    "longDescription": "Creates a highly customizable multi-layer halftone effect with support for up to four independent layers. Each layer can use different pattern types (dots, lines, crosshatch), isolation methods (brightness, RGB, hue, depth), colors, thresholds, scales, densities, and angles. Features layer blending with transparency support.",
-    "imageUrl": "https://raw.githubusercontent.com/LeonAquitaine/as-stagefx/main/docs/res/img/as-stagefx-multilayerhalftone.gif"
-  },
-  {
-=======
->>>>>>> 742a51aa
     "name": "Vignette Plus",
     "filename": "AS_GFX_VignettePlus.1.fx",
     "type": "GFX",
@@ -665,219 +544,19 @@
     "imageUrl": "https://raw.githubusercontent.com/LeonAquitaine/as-stagefx/main/docs/res/img/as-stagefx-vignetteplus.gif"
   },
   {
-<<<<<<< HEAD
-    "name": "Candle Flame",
-    "filename": "AS_LFX_CandleFlame.1.fx",
-    "type": "LFX",
-    "shortDescription": "Simulates a realistic, animated candle flame with flicker, glow, and color controls.",
-    "longDescription": "Renders a realistic animated candle flame with natural flicker and glow. Features customizable flame shape, color, flicker speed, and intensity. Includes controls for flame position, scale, and blending. Ideal for atmospheric lighting and cozy scene effects.",
-    "imageUrl": "https://raw.githubusercontent.com/LeonAquitaine/as-stagefx/main/docs/res/img/as-stagefx-Candle.gif"
-  },
-  {
-    "name": "Laser Show",
-    "filename": "AS_LFX_LaserShow.1.fx",
-    "type": "LFX",
-    "shortDescription": "Projects animated laser beams and patterns with customizable color, speed, and audio reactivity.",
-    "longDescription": "Projects animated laser beams and geometric patterns onto the stage. Features customizable beam count, color, speed, and spread. Supports audio reactivity for beam movement and intensity. Includes controls for rotation, position, and blending. Perfect for concert, club, or sci-fi lighting effects.",
-    "imageUrl": "https://raw.githubusercontent.com/LeonAquitaine/as-stagefx/main/docs/res/img/as-stagefx-lasershow.gif"
-  },
-  {
-    "name": "Stage Spotlights",
-    "filename": "AS_LFX_StageSpotlights.1.fx",
-    "type": "LFX",
-    "shortDescription": "Simulates moving stage spotlights with beam controls, color, and audio reactivity.",
-    "longDescription": "Simulates moving stage spotlights with adjustable beam width, color, intensity, and movement patterns. Features multiple spotlights with independent controls, audio reactivity for movement and brightness, and blending options for integration with other effects. Ideal for live performance and dramatic scene lighting.",
-    "imageUrl": "https://raw.githubusercontent.com/LeonAquitaine/as-stagefx/main/docs/res/img/as-stagefx-Spotlights.gif"
-  },
-  {
-    "name": "Boom Sticker",
-    "filename": "AS_VFX_BoomSticker.1.fx",
-    "type": "VFX",
-    "shortDescription": "Displays a texture overlay ('sticker') with controls for placement, scale, rotation, and audio reactivity.",
-    "longDescription": "Displays a texture overlay ('sticker') with controls for placement, scale, rotation, and audio reactivity. Features customizable depth masking and support for custom textures. Ideal for adding dynamic, music-responsive overlays.",
-    "credits": {
-      "description": "Heavily inspired by 'StageDepth.fx' by Marot Satil (2019), original depth masking implementation.",
-      "externalUrl": "https://github.com/Otakumouse/stormshade/blob/master/v4.X/reshade-shaders/Shader%20Library/Recommended/StageDepth.fx",
-      "originalAuthor": "Marot Satil",
-      "originalTitle": "StageDepth.fx"
-    },
-    "imageUrl": "https://raw.githubusercontent.com/LeonAquitaine/as-stagefx/main/docs/res/img/as-stagefx-BoomSticker.gif"
-  },
-  {
-    "name": "Circular Spectrum",
-    "filename": "AS_VFX_CircularSpectrum.1.fx",
-    "type": "VFX",
-    "shortDescription": "Displays a circular audio spectrum analyzer with customizable bands, colors, and animation.",
-    "longDescription": "Visualizes audio frequencies as a circular spectrum analyzer. Features adjustable band count, radius, thickness, color palette, and animation speed. Supports audio reactivity for dynamic, music-driven visuals. Ideal for overlays, music videos, and live performances.",
-    "imageUrl": null,
-    "credits": {
-      "description": "Based on 'Circular audio visualizer' by AIandDesign.",
-      "externalUrl": "https://www.shadertoy.com/view/tcyGW1",
-      "originalAuthor": "AIandDesign",
-      "originalTitle": "Circular audio visualizer"
-    }
-  },
-  {
-    "name": "Clair Obscur",
-    "filename": "AS_VFX_ClairObscur.1.fx",
-=======
     "name": "Volumetric Light",
     "filename": "AS_VFX_VolumetricLight.1.fx",
->>>>>>> 742a51aa
     "type": "VFX",
     "shortDescription": "Simulates volumetric light rays and god rays with customizable source, color, and intensity.",
     "longDescription": "Simulates volumetric light rays (god rays) emanating from a source. Features controls for light position, color, intensity, ray length, and blending. Useful for dramatic, atmospheric, or mystical scene lighting.",
     "credits": {
-<<<<<<< HEAD
-      "description": "Motion inspired by '[RGR] Hearts' by deeplo.",
-      "externalUrl": "https://www.shadertoy.com/view/ttcBRs",
-      "originalAuthor": "deeplo",
-      "originalTitle": "[RGR] Hearts"
-=======
       "externalUrl": "https://www.shadertoy.com/view/wftXzr",
       "originalAuthor": "int_45h",
       "originalTitle": "fake volumetric 2d light wip"
->>>>>>> 742a51aa
     },
     "imageUrl": null
   },
   {
-<<<<<<< HEAD
-    "name": "Digital Artifacts",
-    "filename": "AS_VFX_DigitalArtifacts.1.fx",
-    "type": "VFX",
-    "shortDescription": "Simulates digital compression artifacts, blockiness, and color banding.",
-    "longDescription": "Applies digital compression artifacts such as blockiness, color banding, and quantization noise. Features adjustable artifact strength, block size, and color depth. Useful for retro, glitch, or degraded video effects.",
-    "imageUrl": "https://raw.githubusercontent.com/LeonAquitaine/as-stagefx/main/docs/res/img/as-stagefx-digitalartifacts.gif"
-  },
-  {
-    "name": "Dust Motes",
-    "filename": "AS_VFX_DustMotes.1.fx",
-    "type": "VFX",
-    "shortDescription": "Adds floating dust motes and particles with customizable density, size, and animation.",
-    "longDescription": "Simulates floating dust motes and particles drifting through the scene. Features controls for particle density, size, speed, color, and depth of field. Includes animation and blending options for subtle atmospheric enhancement.",
-    "imageUrl": null
-  },
-  {
-    "filename": "AS_VFX_FocusedChaos.1.fx",
-    "type": "VFX",
-    "name": "Focused Chaos",
-    "shortDescription": "Swirling cosmic vortex/black hole effect with animated noise and artistic controls.",
-    "longDescription": "Creates a visually complex and dynamic abstract effect resembling a focused point of chaotic energy or a swirling cosmic vortex. Patterns are generated using 3D Simplex noise and Fractional Brownian Motion (FBM), with colors evolving based on noise patterns and spatial coordinates, animated over time. Features transparent background, customizable animation, artistic controls for swirl/noise/color/alpha, dithering, domain warping, and standard AS-StageFX depth/blending controls.",
-    "credits": {
-      "externalUrl": "https://www.shadertoy.com/view/lcfyDj",
-      "originalAuthor": "misterprada",
-      "originalTitle": "BlackHole (swirl, portal)"
-    }
-  },
-  {
-    "filename": "AS_VFX_MotionFocus.1.fx",
-    "type": "VFX",
-    "name": "Motion Focus",
-    "shortDescription": "Automatic motion-based camera focus and zoom using inter-frame motion analysis.",
-    "longDescription": "Analyzes inter-frame motion differences to dynamically adjust the viewport, zooming towards and centering on areas of detected movement. Uses a multi-pass approach to capture frames, detect motion, analyze motion distribution in quadrants, and apply a corresponding camera transformation with motion-centered zoom. Features multi-pass motion analysis, temporal smoothing, adaptive decay, quadrant-based aggregation, dynamic zoom/focus, and debug visualization."
-  },
-  {
-    "name": "Motion Trails",
-    "filename": "AS_VFX_MotionTrails.1.fx",
-    "type": "VFX",
-    "shortDescription": "Creates trailing motion blur effects for moving objects or the entire scene.",
-    "longDescription": "Applies trailing motion blur to moving objects or the whole scene. Features adjustable trail length, direction, fade, and blending. Useful for simulating speed, action, or ghosting effects in dynamic scenes.",
-    "imageUrl": "https://raw.githubusercontent.com/LeonAquitaine/as-stagefx/main/docs/res/img/as-stagefx-motiontrails.gif"
-  },
-  {
-    "filename": "AS_VFX_RadialLensDistortion.1.fx",
-    "type": "VFX",
-    "name": "Radial Lens Distortion",
-    "shortDescription": "Emulates radial and lens-specific distortions including blur, chromatic aberration, and geometric warping.",
-    "longDescription": "Simulates various lens distortions including tangential (rotational) blur, chromatic aberration (tangential or horizontal), and geometric barrel/pincushion distortion. Effects are strongest at the edges and diminish towards a configurable center point. Includes presets for emulating specific lens characteristics, plus global strength and focus falloff controls. Ensures consistent effect visibility regardless of source alpha by controlling alpha during blending."
-  },
-  {
-    "name": "Radiant Fire",
-    "filename": "AS_VFX_RadiantFire.1.fx",
-    "type": "VFX",
-    "shortDescription": "Simulates radiant, glowing fire with animated flames and color gradients.",
-    "longDescription": "Generates radiant, glowing fire effects with animated flames and customizable color gradients. Features controls for flame shape, speed, intensity, and palette. Ideal for magical, fantasy, or atmospheric visuals.",
-    "imageUrl": "https://raw.githubusercontent.com/LeonAquitaine/as-stagefx/main/docs/res/img/as-stagefx-radiantfire.gif",
-    "credits": {
-      "description": "Flame generation inspired by '301's Fire Shader - Remix 3' by mu6k.",
-      "externalUrl": "https://www.shadertoy.com/view/4ttGWM",
-      "originalAuthor": "mu6k",
-      "originalTitle": "301's Fire Shader - Remix 3"
-    }
-  },
-  {
-    "name": "Rainy Window",
-    "filename": "AS_VFX_RainyWindow.1.fx",
-    "type": "VFX",
-    "shortDescription": "Simulates raindrops and streaks on a window with refraction and blur effects.",
-    "longDescription": "Creates the illusion of raindrops and streaks running down a window, with realistic refraction and blur. Features adjustable rain density, drop size, streak speed, and blending. Perfect for moody, cinematic, or weather-themed scenes.",
-    "credits": {
-      "description": "Inspired by 'Heartfelt' by Martijn Steinrucken (BigWings).",
-      "externalUrl": "https://www.shadertoy.com/view/ltffzl",
-      "originalAuthor": "Martijn Steinrucken (BigWings)",
-      "originalTitle": "Heartfelt"
-    },
-    "imageUrl": "https://raw.githubusercontent.com/LeonAquitaine/as-stagefx/main/docs/res/img/as-stagefx-rainywindow.gif"
-  },
-  {
-    "name": "Screen Ring",
-    "filename": "AS_VFX_ScreenRing.1.fx",
-    "type": "VFX",
-    "shortDescription": "Draws animated rings or circular overlays with customizable size, color, and animation.",
-    "longDescription": "Draws animated rings or circular overlays on the screen. Features controls for ring count, size, thickness, color, and animation speed. Useful for HUDs, overlays, or stylized transitions.",
-    "imageUrl": null
-  },
-  {
-    "name": "Sparkle Bloom",
-    "filename": "AS_VFX_SparkleBloom.1.fx",
-    "type": "VFX",
-    "shortDescription": "Adds sparkling bloom highlights with animated glints and color controls.",
-    "longDescription": "Adds sparkling bloom highlights to bright areas, with animated glints and customizable color. Features controls for sparkle density, size, intensity, and animation. Ideal for magical, festive, or dreamy visuals.",
-    "imageUrl": "https://raw.githubusercontent.com/LeonAquitaine/as-stagefx/main/docs/res/img/as-stagefx-sparklebloom.gif"
-  },
-  {
-    "name": "Spectrum Ring",
-    "filename": "AS_VFX_SpectrumRing.1.fx",
-    "type": "VFX",
-    "shortDescription": "Visualizes audio spectrum as a ring with customizable bands, colors, and animation.",
-    "longDescription": "Displays an audio spectrum analyzer in a ring format. Features adjustable band count, radius, thickness, color palette, and animation speed. Supports audio reactivity for dynamic, music-driven visuals. Ideal for overlays, music videos, and live performances.",
-    "imageUrl": "https://raw.githubusercontent.com/LeonAquitaine/as-stagefx/main/docs/res/img/as-stagefx-SpectrumRing.gif"
-  },
-  {
-    "name": "Stencil Mask",
-    "filename": "AS_VFX_StencilMask.1.fx",
-    "type": "VFX",
-    "shortDescription": "Applies a stencil mask for selective effect application with shape and position controls.",
-    "longDescription": "Applies a stencil mask to selectively reveal or hide parts of the scene. Features controls for mask shape, size, position, feathering, and blending. Useful for transitions, overlays, or compositing effects.",
-    "imageUrl": "https://raw.githubusercontent.com/LeonAquitaine/as-stagefx/main/docs/res/img/as-stagefx-StencilMask.gif"
-  },
-  {
-    "name": "Tilted Grid",
-    "filename": "AS_VFX_TiltedGrid.1.fx",
-    "type": "VFX",
-    "shortDescription": "Draws a tilted, animated grid overlay with customizable angle, spacing, and color.",
-    "longDescription": "Draws a tilted, animated grid overlay on the scene. Features controls for grid angle, spacing, line thickness, color, and animation speed. Useful for stylized overlays, retro visuals, or compositional guides.",
-    "credits": {
-      "externalUrl": "https://www.youtube.com/watch?v=Tfj6RDqXEHM",
-      "originalAuthor": "FencerDevLog",
-      "originalTitle": "Godot 4: Tilted Grid Effect Tutorial"
-    },
-    "imageUrl": "https://raw.githubusercontent.com/LeonAquitaine/as-stagefx/main/docs/res/img/as-stagefx-tiltedgrid.gif"
-  },
-  {
-    "name": "Volumetric Light",
-    "filename": "AS_VFX_VolumetricLight.1.fx",
-    "type": "VFX",
-    "shortDescription": "Simulates volumetric light rays and god rays with customizable source, color, and intensity.",
-    "longDescription": "Simulates volumetric light rays (god rays) emanating from a source. Features controls for light position, color, intensity, ray length, and blending. Useful for dramatic, atmospheric, or mystical scene lighting.",
-    "credits": {
-      "externalUrl": "https://www.shadertoy.com/view/wftXzr",
-      "originalAuthor": "int_45h",
-      "originalTitle": "fake volumetric 2d light wip"
-    },
-    "imageUrl": null
-=======
     "name": "Vortex",
     "filename": "AS_BGX_Vortex.1.fx",
     "type": "BGX",
@@ -889,7 +568,6 @@
       "originalAuthor": "LonkDong",
       "originalTitle": "Vortex__ "
     }
->>>>>>> 742a51aa
   },
   {
     "name": "VUMeter",
